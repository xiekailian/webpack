/*
	MIT License http://www.opensource.org/licenses/mit-license.php
	Author Tobias Koppers @sokra
*/

"use strict";

const ChunkGraph = require("./ChunkGraph");
const Entrypoint = require("./Entrypoint");
const { intersect } = require("./util/SetHelpers");
const SortableSet = require("./util/SortableSet");
const { compareModulesByIdOrIdentifier } = require("./util/comparators");

/** @typedef {import("webpack-sources").Source} Source */
/** @typedef {import("./ChunkGraph").ChunkFilterPredicate} ChunkFilterPredicate */
/** @typedef {import("./ChunkGraph").ChunkModuleMaps} ChunkModuleMaps */
/** @typedef {import("./ChunkGraph").ChunkSizeOptions} ChunkSizeOptions */
/** @typedef {import("./ChunkGraph").ModuleFilterPredicate} ModuleFilterPredicate */
/** @typedef {import("./ChunkGroup")} ChunkGroup */
/** @typedef {import("./Compilation")} Compilation */
/** @typedef {import("./Module")} Module */
/** @typedef {import("./ModuleGraph")} ModuleGraph */
/** @typedef {import("./util/createHash").Hash} Hash */

/**
 *  @typedef {Object} WithId an object who has an id property *
 *  @property {string | number} id the id of the object
 */

/**
 * Compare two Modules based on their ids for sorting
 * @param {Module} a module
 * @param {Module} b module
 * @returns {-1|0|1} sort value
 */

let debugId = 1000;

/**
 * Compare two ChunkGroups based on their ids for sorting
 * @param {ChunkGroup} a chunk group
 * @param {ChunkGroup} b chunk group
 * @returns {-1|0|1} sort value
 */
const sortChunkGroupById = (a, b) => {
	if (a.id < b.id) return -1;
	if (b.id < a.id) return 1;
	return 0;
};

/**
 * A Chunk is a unit of encapsulation for Modules.
 * Chunks are "rendered" into bundles that get emitted when the build completes.
 */
class Chunk {
	/**
	 * @param {string=} name of chunk being created, is optional (for subclasses)
	 */
	constructor(name) {
		/** @type {number | string | null} */
		this.id = null;
		/** @type {(number|string)[] | null} */
		this.ids = null;
		/** @type {number} */
		this.debugId = debugId++;
		/** @type {string} */
		this.name = name;
		/** @type {SortableSet<string>} */
		this.idNameHints = new SortableSet();
		/** @type {boolean} */
		this.preventIntegration = false;
		/** @type {string?} */
		this.filenameTemplate = undefined;
		/** @private @type {SortableSet<ChunkGroup>} */
		this._groups = new SortableSet(undefined, sortChunkGroupById);
		// TODO convert files to a Set
		/** @type {string[]} */
		this.files = [];
		/** @type {boolean} */
		this.rendered = false;
		/** @type {string=} */
		this.hash = undefined;
		/** @type {Record<string, string>} */
		this.contentHash = Object.create(null);
		/** @type {string=} */
		this.renderedHash = undefined;
		/** @type {string=} */
		this.chunkReason = undefined;
		/** @type {boolean} */
		this.extraAsync = false;
		// TODO remove this, it's wrong
		this.removedModules = undefined;
	}

	// TODO remove in webpack 6
	// BACKWARD-COMPAT START
	get entryModule() {
		const entryModules = Array.from(
			ChunkGraph.getChunkGraphForChunk(
				this,
				"Chunk.entryModule"
			).getChunkEntryModulesIterable(this)
		);
		if (entryModules.length === 0) {
			return undefined;
		} else if (entryModules.length === 1) {
			return entryModules[0];
		} else {
			throw new Error(
				"Module.entryModule: Multiple entry modules are not supported by the deprecated API (Use the new ChunkGroup API)"
			);
		}
	}

	/**
	 * @returns {boolean} true, if the chunk contains an entry module
	 */
	hasEntryModule() {
		return (
			ChunkGraph.getChunkGraphForChunk(
				this,
				"Chunk.hasEntryModule"
			).getNumberOfEntryModules(this) > 0
		);
	}

	/**
	 * @param {Module} module the module
	 * @returns {boolean} true, if the chunk could be added
	 */
	addModule(module) {
		return ChunkGraph.getChunkGraphForChunk(
			this,
			"Chunk.addModule"
		).connectChunkAndModule(this, module);
	}

	/**
	 * @param {Module} module the module
	 * @returns {void}
	 */
	removeModule(module) {
		ChunkGraph.getChunkGraphForChunk(
			this,
			"Chunk.removeModule"
		).disconnectChunkAndModule(this, module);
	}

	/**
	 * @returns {number} the number of module which are contained in this chunk
	 */
	getNumberOfModules() {
		return ChunkGraph.getChunkGraphForChunk(
			this,
			"Chunk.getNumberOfModules"
		).getNumberOfChunkModules(this);
	}

	get modulesIterable() {
		const chunkGraph = ChunkGraph.getChunkGraphForChunk(
			this,
			"Chunk.modulesIterable"
		);
		return chunkGraph.getOrderedChunkModulesIterable(
			this,
			compareModulesByIdOrIdentifier(chunkGraph)
		);
	}

	/**
	 * @param {Chunk} otherChunk the chunk to compare with
	 * @returns {-1|0|1} the comparison result
	 */
	compareTo(otherChunk) {
		const chunkGraph = ChunkGraph.getChunkGraphForChunk(
			this,
			"Chunk.compareTo"
		);
		return chunkGraph.compareChunks(this, otherChunk);
	}

	/**
	 * @param {Module} module the module
	 * @returns {boolean} true, if the chunk contains the module
	 */
	containsModule(module) {
		return ChunkGraph.getChunkGraphForChunk(
			this,
			"Chunk.containsModule"
		).isModuleInChunk(module, this);
	}

	/**
	 * @returns {Module[]} the modules for this chunk
	 */
	getModules() {
		return ChunkGraph.getChunkGraphForChunk(
			this,
			"Chunk.getModules"
		).getChunkModules(this);
	}

	/**
	 * @returns {void}
	 */
	remove() {
		const chunkGraph = ChunkGraph.getChunkGraphForChunk(this, "Chunk.remove");
		chunkGraph.disconnectChunk(this);
		this.disconnectFromGroups();
	}

	/**
	 * @param {Module} module the module
	 * @param {Chunk} otherChunk the target chunk
	 * @returns {void}
	 */
	moveModule(module, otherChunk) {
		const chunkGraph = ChunkGraph.getChunkGraphForChunk(
			this,
			"Chunk.moveModule"
		);
		chunkGraph.disconnectChunkAndModule(this, module);
		chunkGraph.connectChunkAndModule(otherChunk, module);
	}

	/**
	 * @param {Chunk} otherChunk the other chunk
	 * @returns {boolean} true, if the specified chunk has been integrated
	 */
	integrate(otherChunk) {
		const chunkGraph = ChunkGraph.getChunkGraphForChunk(
			this,
			"Chunk.integrate"
		);
		if (chunkGraph.canChunksBeIntegrated(this, otherChunk)) {
			chunkGraph.integrateChunks(this, otherChunk);
			return true;
		} else {
			return false;
		}
	}

	/**
	 * @param {Chunk} otherChunk the other chunk
	 * @returns {boolean} true, if chunks could be integrated
	 */
	canBeIntegrated(otherChunk) {
		const chunkGraph = ChunkGraph.getChunkGraphForChunk(
			this,
			"Chunk.canBeIntegrated"
		);
		return chunkGraph.canChunksBeIntegrated(this, otherChunk);
	}

	/**
	 * @returns {boolean} true, if this chunk contains no module
	 */
	isEmpty() {
		const chunkGraph = ChunkGraph.getChunkGraphForChunk(this, "Chunk.isEmpty");
		return chunkGraph.getNumberOfChunkModules(this) === 0;
	}

	/**
	 * @returns {number} total size of all modules in this chunk
	 */
	modulesSize() {
		const chunkGraph = ChunkGraph.getChunkGraphForChunk(
			this,
			"Chunk.modulesSize"
		);
		return chunkGraph.getChunkModulesSize(this);
	}

	/**
	 * @param {ChunkSizeOptions} options options object
	 * @returns {number} total size of this chunk
	 */
	size(options) {
		const chunkGraph = ChunkGraph.getChunkGraphForChunk(this, "Chunk.size");
		return chunkGraph.getChunkSize(this, options);
	}

	/**
	 * @param {Chunk} otherChunk the other chunk
	 * @param {ChunkSizeOptions} options options object
	 * @returns {number} total size of the chunk or false if the chunk can't be integrated
	 */
	integratedSize(otherChunk, options) {
		const chunkGraph = ChunkGraph.getChunkGraphForChunk(
			this,
			"Chunk.integratedSize"
		);
		return chunkGraph.getIntegratedChunksSize(this, otherChunk, options);
	}

	/**
	 * @param {ModuleFilterPredicate} filterFn function used to filter modules
	 * @returns {ChunkModuleMaps} module map information
	 */
	getChunkModuleMaps(filterFn) {
		const chunkGraph = ChunkGraph.getChunkGraphForChunk(
			this,
			"Chunk.getChunkModuleMaps"
		);
		return chunkGraph.getChunkModuleMaps(this, filterFn);
	}

	/**
	 * @param {ModuleFilterPredicate} filterFn predicate function used to filter modules
	 * @param {ChunkFilterPredicate=} filterChunkFn predicate function used to filter chunks
	 * @returns {boolean} return true if module exists in graph
	 */
	hasModuleInGraph(filterFn, filterChunkFn) {
		const chunkGraph = ChunkGraph.getChunkGraphForChunk(
			this,
			"Chunk.hasModuleInGraph"
		);
		return chunkGraph.hasModuleInGraph(this, filterFn, filterChunkFn);
	}
	// BACKWARD-COMPAT END

	/**
	 * @returns {boolean} whether or not the Chunk will have a runtime
	 */
	hasRuntime() {
		for (const chunkGroup of this._groups) {
			if (
				chunkGroup.isInitial() &&
				chunkGroup instanceof Entrypoint &&
				chunkGroup.getRuntimeChunk() === this
			) {
				return true;
			}
		}
		return false;
	}

	/**
	 * @returns {boolean} whether or not this chunk can be an initial chunk
	 */
	canBeInitial() {
		for (const chunkGroup of this._groups) {
			if (chunkGroup.isInitial()) return true;
		}
		return false;
	}

	/**
	 * @returns {boolean} whether this chunk can only be an initial chunk
	 */
	isOnlyInitial() {
		if (this._groups.size <= 0) return false;
		for (const chunkGroup of this._groups) {
			if (!chunkGroup.isInitial()) return false;
		}
		return true;
	}

	/**
	 * @param {ChunkGroup} chunkGroup the chunkGroup the chunk is being added
	 * @returns {boolean} returns true if chunk is not apart of chunkGroup and is added successfully
	 */
	addGroup(chunkGroup) {
		if (this._groups.has(chunkGroup)) return false;
		this._groups.add(chunkGroup);
		return true;
	}

	/**
	 * @param {ChunkGroup} chunkGroup the chunkGroup the chunk is being removed from
	 * @returns {boolean} returns true if chunk does exist in chunkGroup and is removed
	 */
	removeGroup(chunkGroup) {
		if (!this._groups.has(chunkGroup)) return false;
		this._groups.delete(chunkGroup);
		return true;
	}

	/**
	 * @param {ChunkGroup} chunkGroup the chunkGroup to check
	 * @returns {boolean} returns true if chunk has chunkGroup reference and exists in chunkGroup
	 */
	isInGroup(chunkGroup) {
		return this._groups.has(chunkGroup);
	}

	/**
	 * @returns {number} the amount of groups said chunk is in
	 */
	getNumberOfGroups() {
		return this._groups.size;
	}

	/**
	 * @returns {Iterable<ChunkGroup>} the chunkGroups that said chunk is referenced in
	 */
	get groupsIterable() {
		return this._groups;
	}

	/**
	 * @returns {void}
	 */
<<<<<<< HEAD
	disconnectFromGroups() {
		for (const chunkGroup of this._groups) {
			chunkGroup.removeChunk(this);
		}
=======
	size(options = {}) {
		return this.addMultiplierAndOverhead(this.modulesSize(), options);
>>>>>>> b72b96a2
	}

	/**
	 * @param {Chunk} newChunk the new chunk that will be split out of, and then chunk raphi twil=
	 * @returns {void}
	 */
	split(newChunk) {
		for (const chunkGroup of this._groups) {
			chunkGroup.insertChunk(newChunk, this);
			newChunk.addGroup(chunkGroup);
		}
		for (const idHint of this.idNameHints) {
			newChunk.idNameHints.add(idHint);
		}
	}

	/**
	 * @param {Hash} hash hash (will be modified)
	 * @param {ChunkGraph} chunkGraph the chunk graph
	 * @returns {void}
	 */
	updateHash(hash, chunkGraph) {
		hash.update(`${this.id} `);
		hash.update(this.ids ? this.ids.join(",") : "");
		hash.update(`${this.name || ""} `);
		for (const m of chunkGraph.getOrderedChunkModulesIterable(
			this,
			compareModulesByIdOrIdentifier(chunkGraph)
		)) {
			hash.update(chunkGraph.getModuleHash(m));
		}
		const entryModules = chunkGraph.getChunkEntryModulesWithChunkGroupIterable(
			this
		);
		for (const [m, chunkGroup] of entryModules) {
			hash.update("entry");
			hash.update(chunkGraph.getModuleHash(m));
			hash.update(chunkGroup.id);
		}
	}

	/**
	 * @returns {Set<Chunk>} a set of all the async chunks
	 */
	getAllAsyncChunks() {
		const queue = new Set();
		const chunks = new Set();

		const initialChunks = intersect(
			Array.from(this.groupsIterable, g => new Set(g.chunks))
		);

		for (const chunkGroup of this.groupsIterable) {
			for (const child of chunkGroup.childrenIterable) {
				queue.add(child);
			}
		}

		for (const chunkGroup of queue) {
			for (const chunk of chunkGroup.chunks) {
				if (!initialChunks.has(chunk)) {
					chunks.add(chunk);
				}
			}
			for (const child of chunkGroup.childrenIterable) {
				queue.add(child);
			}
		}

		return chunks;
	}

	/**
	 * @returns {Set<Chunk>} a set of all the referenced chunks (including itself)
	 */
	getAllReferencedChunks() {
		const queue = new Set(this.groupsIterable);
		const chunks = new Set();

		for (const chunkGroup of queue) {
			for (const chunk of chunkGroup.chunks) {
				chunks.add(chunk);
			}
			for (const child of chunkGroup.childrenIterable) {
				queue.add(child);
			}
		}

		return chunks;
	}

	/**
	 * @returns {boolean} true, if the chunk references async chunks
	 */
	hasAsyncChunks() {
		const queue = new Set();

		const initialChunks = intersect(
			Array.from(this.groupsIterable, g => new Set(g.chunks))
		);

		for (const chunkGroup of this.groupsIterable) {
			for (const child of chunkGroup.childrenIterable) {
				queue.add(child);
			}
		}

		for (const chunkGroup of queue) {
			for (const chunk of chunkGroup.chunks) {
				if (!initialChunks.has(chunk)) {
					return true;
				}
			}
			for (const child of chunkGroup.childrenIterable) {
				queue.add(child);
			}
		}

		return false;
	}

	/**
	 * @param {ChunkGraph} chunkGraph the chunk graph
	 * @returns {Record<string, Set<TODO>[]>} a record object of names to lists of child ids(?)
	 */
	getChildIdsByOrders(chunkGraph) {
		const lists = new Map();
		for (const group of this.groupsIterable) {
			if (group.chunks[group.chunks.length - 1] === this) {
				for (const childGroup of group.childrenIterable) {
					for (const key of Object.keys(childGroup.options)) {
						if (key.endsWith("Order")) {
							const name = key.substr(0, key.length - "Order".length);
							let list = lists.get(name);
							if (list === undefined) lists.set(name, (list = []));
							list.push({
								order: childGroup.options[key],
								group: childGroup
							});
						}
					}
				}
			}
		}
		const result = Object.create(null);
		for (const [name, list] of lists) {
			list.sort((a, b) => {
				const cmp = b.order - a.order;
				if (cmp !== 0) return cmp;
				return a.group.compareTo(chunkGraph, b.group);
			});
			result[name] = Array.from(
				list.reduce((set, item) => {
					for (const chunk of item.group.chunks) {
						set.add(chunk.id);
					}
					return set;
				}, new Set())
			);
		}
		return result;
	}

	/**
	 * @param {ChunkGraph} chunkGraph the chunk graph
	 * @param {boolean=} includeDirectChildren include direct children (by default only children of async children are included)
	 * @returns {Record<string|number, Record<string, Set<TODO>[]>>} a record object of names to lists of child ids(?) by chunk id
	 */
	getChildIdsByOrdersMap(chunkGraph, includeDirectChildren) {
		const chunkMaps = Object.create(null);

		const addChildIdsByOrdersToMap = chunk => {
			const data = chunk.getChildIdsByOrders(chunkGraph);
			for (const key of Object.keys(data)) {
				let chunkMap = chunkMaps[key];
				if (chunkMap === undefined) {
					chunkMaps[key] = chunkMap = Object.create(null);
				}
				chunkMap[chunk.id] = data[key];
			}
		};

		if (includeDirectChildren) {
			addChildIdsByOrdersToMap(this);
		}

		for (const chunk of this.getAllAsyncChunks()) {
			addChildIdsByOrdersToMap(chunk);
		}

		return chunkMaps;
	}
}

module.exports = Chunk;<|MERGE_RESOLUTION|>--- conflicted
+++ resolved
@@ -275,7 +275,7 @@
 	 * @param {ChunkSizeOptions} options options object
 	 * @returns {number} total size of this chunk
 	 */
-	size(options) {
+	size(options = {}) {
 		const chunkGraph = ChunkGraph.getChunkGraphForChunk(this, "Chunk.size");
 		return chunkGraph.getChunkSize(this, options);
 	}
@@ -401,15 +401,10 @@
 	/**
 	 * @returns {void}
 	 */
-<<<<<<< HEAD
 	disconnectFromGroups() {
 		for (const chunkGroup of this._groups) {
 			chunkGroup.removeChunk(this);
 		}
-=======
-	size(options = {}) {
-		return this.addMultiplierAndOverhead(this.modulesSize(), options);
->>>>>>> b72b96a2
 	}
 
 	/**
