--- conflicted
+++ resolved
@@ -160,14 +160,9 @@
 		this.error = null;
 		/** @private @type {Source=} */
 		this._source = null;
-<<<<<<< HEAD
+		/** @private @type {Map<string, number>} **/
+		this._sourceSizes = new Map();
 		/** @private @type {Map<string, GenerateSourceResult & CachedSourceEntry>} */
-=======
-		this._sourceSize = null;
-		this._buildHash = "";
-		this.buildTimestamp = undefined;
-		/** @private @type {Map<string, CachedSourceEntry>} */
->>>>>>> b58560cf
 		this._cachedSources = new Map();
 
 		// Cache
@@ -431,6 +426,7 @@
 				this.binary ? asBuffer(source) : asString(source),
 				sourceMap
 			);
+			this._sourceSizes.clear();
 			this._ast =
 				typeof extraInfo === "object" &&
 				extraInfo !== null &&
@@ -481,17 +477,6 @@
 						processResult(err || err2, result.result);
 					}
 				);
-<<<<<<< HEAD
-=======
-				this._sourceSize = null;
-				this._ast =
-					typeof extraInfo === "object" &&
-					extraInfo !== null &&
-					extraInfo.webpackAST !== undefined
-						? extraInfo.webpackAST
-						: null;
-				return callback();
->>>>>>> b58560cf
 			}
 		);
 	}
@@ -504,16 +489,7 @@
 		// Restore build meta from successful build to keep importing state
 		this.buildMeta = { ...this._lastSuccessfulBuildMeta };
 		this.error = error;
-<<<<<<< HEAD
 		this.errors.push(error);
-=======
-		this.errors.push(this.error);
-		this._source = new RawSource(
-			"throw new Error(" + JSON.stringify(this.error.message) + ");"
-		);
-		this._sourceSize = null;
-		this._ast = null;
->>>>>>> b58560cf
 	}
 
 	applyNoParseRule(rule, content) {
@@ -579,7 +555,7 @@
 	build(options, compilation, resolver, fs, callback) {
 		this._forceBuild = false;
 		this._source = null;
-		this._sourceSize = null;
+		this._sourceSizes.clear();
 		this._ast = null;
 		this.error = null;
 		this.errors.length = 0;
@@ -799,7 +775,6 @@
 		});
 	}
 
-<<<<<<< HEAD
 	/**
 	 * Get a list of runtime requirements
 	 * @param {SourceContext} context context for code generation
@@ -814,14 +789,13 @@
 	 * @returns {number} the estimated size of the module (must be non-zero)
 	 */
 	size(type) {
-		return Math.max(1, this.generator.getSize(this, type));
-=======
-	size() {
-		if (this._sourceSize === null) {
-			this._sourceSize = this._source ? this._source.size() : -1;
-		}
-		return this._sourceSize;
->>>>>>> b58560cf
+		const cachedSize = this._sourceSizes.get(type);
+		if (cachedSize !== undefined) {
+			return cachedSize;
+		}
+		const size = Math.max(1, this.generator.getSize(this, type));
+		this._sourceSizes.set(type, size);
+		return size;
 	}
 
 	/**
@@ -841,6 +815,7 @@
 		write(this.resource);
 		// deserialize
 		write(this._source);
+		write(this._sourceSizes);
 		write(this.error);
 		write(this._cachedSources);
 		write(this._lastSuccessfulBuildMeta);
@@ -870,6 +845,7 @@
 	deserialize(context) {
 		const { read } = context;
 		this._source = read();
+		this._sourceSizes = read();
 		this.error = read();
 		this._cachedSources = read();
 		this._lastSuccessfulBuildMeta = read();
