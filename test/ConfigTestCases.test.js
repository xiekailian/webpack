--- conflicted
+++ resolved
@@ -243,7 +243,7 @@
 										);
 									if (exportedTests.length < filesCount)
 										return done(new Error("No tests exported by test case"));
-
+									if (testConfig.afterExecute) testConfig.afterExecute();
 									const asyncSuite = describe("exported tests", () => {
 										exportedTests.forEach(
 											({ title, fn, timeout }) =>
@@ -253,7 +253,6 @@
 										);
 									});
 
-<<<<<<< HEAD
 									jasmine
 										.getEnv()
 										.execute([asyncSuite.id], asyncSuite)
@@ -261,28 +260,6 @@
 								});
 							})
 					);
-=======
-						if (testConfig.noTests) return process.nextTick(done);
-						for (let i = 0; i < optionsArr.length; i++) {
-							const bundlePath = testConfig.findBundle(i, optionsArr[i]);
-							if (bundlePath) {
-								filesCount++;
-								_require(outputDirectory, bundlePath);
-							}
-						}
-						// give a free pass to compilation that generated an error
-						if (!jsonStats.errors.length && filesCount !== optionsArr.length)
-							return done(
-								new Error(
-									"Should have found at least one bundle file per webpack config"
-								)
-							);
-						if (exportedTests < filesCount)
-							return done(new Error("No tests exported by test case"));
-						if (testConfig.afterExecute) testConfig.afterExecute();
-						process.nextTick(done);
-					});
->>>>>>> 55fb1da1
 				});
 			});
 		});
