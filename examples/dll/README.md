--- conflicted
+++ resolved
@@ -36,11 +36,7 @@
 # dist/MyDll.alpha.js
 
 ``` javascript
-<<<<<<< HEAD
-var alpha_382bfbbbdad9425c171d =
-=======
-var alpha_ad5d55c0b9c252954023 =
->>>>>>> 6934b981
+var alpha_fa162dabf9a5b5246e96 =
 ```
 <details><summary><code>/******/ (function(modules) { /* webpackBootstrap */ })</code></summary>
 
@@ -76,9 +72,14 @@
 /******/
 /******/
 /******/
-/******/
-/******/ 	// Load entry module and return exports
-/******/ 	return __webpack_require__(0);
+/******/ 	// the startup function
+/******/ 	function startup() {
+/******/ 		// Load entry module and return exports
+/******/ 		return __webpack_require__(0);
+/******/ 	};
+/******/
+/******/ 	// run startup
+/******/ 	return startup();
 /******/ })
 /************************************************************************/
 ```
@@ -91,9 +92,8 @@
 /*!*****************!*\
   !*** dll alpha ***!
   \*****************/
-/*! no static exports found */
-/*! runtime requirements: __webpack_require__, module */
-/*! all exports used */
+/*! other exports [maybe provided (runtime-defined)] [maybe used (runtime-defined)] */
+/*! runtime requirements: __webpack_require__module,  */
 /***/ (function(module, __unusedexports, __webpack_require__) {
 
 module.exports = __webpack_require__;
@@ -103,9 +103,8 @@
 /*!******************!*\
   !*** ./alpha.js ***!
   \******************/
-/*! no static exports found */
+/*! other exports [maybe provided (runtime-defined)] [maybe used (runtime-defined)] */
 /*! runtime requirements: module */
-/*! all exports used */
 /***/ (function(module) {
 
 module.exports = "alpha";
@@ -115,9 +114,8 @@
 /*!**************!*\
   !*** ./a.js ***!
   \**************/
-/*! no static exports found */
+/*! other exports [maybe provided (runtime-defined)] [maybe used (runtime-defined)] */
 /*! runtime requirements: module */
-/*! all exports used */
 /***/ (function(module) {
 
 module.exports = "a";
@@ -127,9 +125,8 @@
 /*!*********************************!*\
   !*** ../node_modules/module.js ***!
   \*********************************/
-/*! no static exports found */
+/*! other exports [maybe provided (runtime-defined)] [maybe used (runtime-defined)] */
 /*! runtime requirements: module */
-/*! all exports used */
 /***/ (function(module) {
 
 module.exports = "module";
@@ -141,11 +138,7 @@
 # dist/alpha-manifest.json
 
 ``` javascript
-<<<<<<< HEAD
-{"name":"alpha_382bfbbbdad9425c171d","content":{"./alpha.js":{"id":1,"buildMeta":{"providedExports":true}},"./a.js":{"id":2,"buildMeta":{"providedExports":true}},"../node_modules/module.js":{"id":3,"buildMeta":{"providedExports":true}}}}
-=======
-{"name":"alpha_ad5d55c0b9c252954023","content":{"./alpha.js":{"id":1,"buildMeta":{"providedExports":true}},"./a.js":{"id":2,"buildMeta":{"providedExports":true}},"../node_modules/module.js":{"id":3,"buildMeta":{"providedExports":true}}}}
->>>>>>> 6934b981
+{"name":"alpha_fa162dabf9a5b5246e96","content":{"./alpha.js":{"id":1,"buildMeta":{}},"./a.js":{"id":2,"buildMeta":{}},"../node_modules/module.js":{"id":3,"buildMeta":{}}}}
 ```
 
 # Info
@@ -154,14 +147,10 @@
 
 ```
 Hash: 0a1b2c3d4e5f6a7b8c9d
-<<<<<<< HEAD
-Version: webpack 5.0.0-next
-=======
-Version: webpack 4.29.0
->>>>>>> 6934b981
+Version: webpack 5.0.0-alpha.9
          Asset      Size  Chunks             Chunk Names
-MyDll.alpha.js  2.19 KiB     {0}  [emitted]  alpha
- MyDll.beta.js  2.16 KiB     {1}  [emitted]  beta
+MyDll.alpha.js  2.44 KiB     {0}  [emitted]  alpha
+ MyDll.beta.js  2.41 KiB     {1}  [emitted]  beta
 Entrypoint alpha = MyDll.alpha.js
 Entrypoint beta = MyDll.beta.js
 chunk {0} MyDll.alpha.js (alpha) 84 bytes [entry] [rendered]
@@ -198,17 +187,10 @@
 
 ```
 Hash: 0a1b2c3d4e5f6a7b8c9d
-<<<<<<< HEAD
-Version: webpack 5.0.0-next
+Version: webpack 5.0.0-alpha.9
          Asset       Size  Chunks             Chunk Names
-MyDll.alpha.js  353 bytes   {963}  [emitted]  alpha
- MyDll.beta.js  347 bytes   {188}  [emitted]  beta
-=======
-Version: webpack 4.29.0
-         Asset      Size  Chunks             Chunk Names
-MyDll.alpha.js  1.06 KiB       0  [emitted]  alpha
- MyDll.beta.js  1.05 KiB       1  [emitted]  beta
->>>>>>> 6934b981
+MyDll.alpha.js  354 bytes   {963}  [emitted]  alpha
+ MyDll.beta.js  348 bytes   {188}  [emitted]  beta
 Entrypoint alpha = MyDll.alpha.js
 Entrypoint beta = MyDll.beta.js
 chunk {188} MyDll.beta.js (beta) 80 bytes [entry] [rendered]
