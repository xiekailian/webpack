#!/usr/bin/env node

<<<<<<< HEAD
=======
// @ts-ignore
process.exitCode = 0;

>>>>>>> 74b8aac0
/**
 * @param {string} command process to run
 * @param {string[]} args commandline arguments
 * @returns {Promise<void>} promise
 */
const runCommand = (command, args) => {
	const cp = require("child_process");
	return new Promise((resolve, reject) => {
		const executedCommand = cp.spawn(command, args, {
			stdio: "inherit",
			shell: true
		});

		executedCommand.on("error", error => {
			reject(error);
		});

		executedCommand.on("exit", code => {
			if (code === 0) {
				resolve();
			} else {
				reject();
			}
		});
	});
};

/**
 * @param {string} packageName name of the package
 * @returns {boolean} is the package installed?
 */
const isInstalled = packageName => {
	try {
		require.resolve(packageName);

		return true;
	} catch (err) {
		return false;
	}
};

/**
 * @typedef {Object} CliOption
 * @property {string} name display name
 * @property {string} package npm package name
 * @property {string} binName name of the executable file
 * @property {string} alias shortcut for choice
 * @property {boolean} installed currently installed?
 * @property {boolean} recommended is recommended
 * @property {string} url homepage
 * @property {string} description description
 */

/** @type {CliOption[]} */
const CLIs = [
	{
		name: "webpack-cli",
		package: "webpack-cli",
		binName: "webpack-cli",
		alias: "cli",
		installed: isInstalled("webpack-cli"),
		recommended: true,
		url: "https://github.com/webpack/webpack-cli",
		description: "The original webpack full-featured CLI."
	},
	{
		name: "webpack-command",
		package: "webpack-command",
		binName: "webpack-command",
		alias: "command",
		installed: isInstalled("webpack-command"),
		recommended: false,
		url: "https://github.com/webpack-contrib/webpack-command",
		description: "A lightweight, opinionated webpack CLI."
	}
];

const installedClis = CLIs.filter(cli => cli.installed);

if (installedClis.length === 0) {
	const path = require("path");
	const fs = require("fs");
	const readLine = require("readline");

	let notify =
		"One CLI for webpack must be installed. These are recommended choices, delivered as separate packages:";

	for (const item of CLIs) {
		if (item.recommended) {
			notify += `\n - ${item.name} (${item.url})\n   ${item.description}`;
		}
	}

	console.error(notify);

	const isYarn = fs.existsSync(path.resolve(process.cwd(), "yarn.lock"));

	const packageManager = isYarn ? "yarn" : "npm";
	const installOptions = [isYarn ? "add" : "install", "-D"];

	console.error(
		`We will use "${packageManager}" to install the CLI via "${packageManager} ${installOptions.join(
			" "
		)}".`
	);

	let question = `Do you want to install 'webpack-cli' (yes/no): `;

	const questionInterface = readLine.createInterface({
		input: process.stdin,
		output: process.stderr
	});
	questionInterface.question(question, answer => {
		questionInterface.close();

		const normalizedAnswer = answer.toLowerCase().startsWith("y");

		if (!normalizedAnswer) {
			console.error(
				"You need to install 'webpack-cli' to use webpack via CLI.\n" +
					"You can also install the CLI manually."
			);
			process.exitCode = 1;

			return;
		}

		const packageName = "webpack-cli";

		console.log(
			`Installing '${packageName}' (running '${packageManager} ${installOptions.join(
				" "
			)} ${packageName}')...`
		);

		runCommand(packageManager, installOptions.concat(packageName))
			.then(() => {
				require(packageName); //eslint-disable-line
			})
			.catch(error => {
				console.error(error);
				process.exitCode = 1;
			});
	});
} else if (installedClis.length === 1) {
	const path = require("path");
	const pkgPath = require.resolve(`${installedClis[0].package}/package.json`);
	// eslint-disable-next-line node/no-missing-require
	const pkg = require(pkgPath);
	// eslint-disable-next-line node/no-missing-require
	require(path.resolve(
		path.dirname(pkgPath),
		pkg.bin[installedClis[0].binName]
	));
} else {
	console.warn(
		`You have installed ${installedClis
			.map(item => item.name)
			.join(
				" and "
			)} together. To work with the "webpack" command you need only one CLI package, please remove one of them or use them directly via their binary.`
	);

	// @ts-ignore
	process.exitCode = 1;
}<|MERGE_RESOLUTION|>--- conflicted
+++ resolved
@@ -1,11 +1,5 @@
 #!/usr/bin/env node
 
-<<<<<<< HEAD
-=======
-// @ts-ignore
-process.exitCode = 0;
-
->>>>>>> 74b8aac0
 /**
  * @param {string} command process to run
  * @param {string[]} args commandline arguments
